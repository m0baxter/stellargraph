# -*- coding: utf-8 -*-
#
# Copyright 2017-2020 Data61, CSIRO
#
# Licensed under the Apache License, Version 2.0 (the "License");
# you may not use this file except in compliance with the License.
# You may obtain a copy of the License at
#
# http://www.apache.org/licenses/LICENSE-2.0
#
# Unless required by applicable law or agreed to in writing, software
# distributed under the License is distributed on an "AS IS" BASIS,
# WITHOUT WARRANTIES OR CONDITIONS OF ANY KIND, either express or implied.
# See the License for the specific language governing permissions and
# limitations under the License.

from collections import defaultdict, namedtuple
from typing import Iterable

import warnings

import numpy as np
import pandas as pd

from ..globalvar import SOURCE, TARGET, WEIGHT, TYPE_ATTR_NAME
from .element_data import NodeData, EdgeData
from .validation import comma_sep, require_dataframe_has_columns
from .utils import is_real_iterable


class ColumnarConverter:
    """
    Convert data from a columnar representation like Pandas and Numpy into values appropriate for
    element_data.py types.

    Args:
        name (str): the name of the argument for error messages
        default_type (hashable): the default type to use for data without a type
        type_column (hashable, optional): the name of the type column, if one is being used
        column_defaults (dict of hashable to any): any default values for columns (using names before renaming!)
        selected_columns (dict of hashable to hashable): renamings for columns, mapping original name to new name
        allow_features (bool): if True, columns that aren't selected are returned as a numpy feature matrix
        dtype (str or numpy dtype): the data type to use for the feature matrices
        transform_columns (dict of hashable to callable): column transformations, maps column name to transform
    """

    def __init__(
        self,
        name,
        default_type,
        type_column,
        column_defaults,
        selected_columns,
        allow_features,
        transform_columns,
        dtype=None,
    ):
        if type_column is not None:
            if allow_features:
                raise ValueError(
                    f"allow_features: expected no features when using a type column ({type_column!r}), found them to be allowed"
                )
            if type_column not in selected_columns:
                raise ValueError(
                    f"selected_columns: expected type column ({type_column!r}) to be included when using, found only {comma_sep(list(selected_columns.keys()))}"
                )

        self._parent_name = name
        self.type_column = type_column
        self.column_defaults = column_defaults
        self.selected_columns = selected_columns
        self.default_type = default_type
        self.allow_features = allow_features
        self.transform_columns = transform_columns
        self.dtype = dtype

    def name(self, type_name=None):
        if type_name is None:
            return self._parent_name
        return f"{self._parent_name}[{type_name!r}]"

    def _convert_single(self, type_name, data):
        if not isinstance(data, pd.DataFrame):
            raise TypeError(
                f"{self.name(type_name)}: expected pandas DataFrame, found {type(data).__name__}"
            )

        existing = set(self.selected_columns).intersection(data.columns)

        ids = data.index

        # split the dataframe based on the columns we know about
        missing_columns = []

        def select_column(old_name):
            if old_name in data.columns:
                column = data[old_name].to_numpy()
            elif old_name in self.column_defaults:
                column = np.full(len(ids), self.column_defaults[old_name])
            else:
                nonlocal missing_columns
                missing_columns.append(old_name)
                return None

            transform = self.transform_columns.get(old_name)
            if transform is not None:
                column = transform(column)

            return column

        columns = {
            new_name: select_column(old_name)
            for old_name, new_name in self.selected_columns.items()
        }
        if missing_columns:
            raise ValueError(
                f"{self.name(type_name)}: expected {comma_sep(self.selected_columns)} columns, found: {comma_sep(data.columns)}"
            )

        other = data.drop(columns=existing)

        if self.allow_features:
            # to_numpy returns an unspecified order but it's Fortran in practice. Row-level bulk
            # operations are more common (e.g. slicing out a couple of row, when sampling a few
            # nodes) than column-level ones so having rows be contiguous (C order) is much more
            # efficient.
            features = np.ascontiguousarray(other.to_numpy(dtype=self.dtype))
        elif len(other.columns) == 0:
            features = None
        else:
            raise ValueError(
                f"{self.name(type_name)}: expected zero feature columns, found {comma_sep(other.columns)}"
            )

        return ids, columns, features

    def _ids_columns_and_starts_from_singles(self, singles):
        rows_so_far = 0
        type_starts = []
        type_ids = []
        type_columns = defaultdict(list)

        for type_name in sorted(singles.keys()):
            ids, columns, _ = singles[type_name]

            type_starts.append((type_name, rows_so_far))
            type_ids.append(ids)
            for col_name, col_array in columns.items():
                type_columns[col_name].append(col_array)

            rows_so_far += len(ids)

        if len(type_ids) == 1:
            # if there's only one type, avoid copying everything in a no-op concatentation
            ids = type_ids[0]
            columns = {
                col_name: col_arrays[0] for col_name, col_arrays in type_columns.items()
            }
        elif type_ids:
            ids = np.concatenate(type_ids)
            columns = {
                col_name: np.concatenate(col_arrays)
                for col_name, col_arrays in type_columns.items()
            }
        else:
            # there was no input types and thus no input elements, so create a dummy set of columns,
            # that is maximally flexible by using a "minimal"/highly-promotable type
            ids = []
            columns = {
                name: np.empty(0, dtype=np.uint8)
                for name in self.selected_columns.values()
            }

        return ids, columns, type_starts

    def _convert_with_type_column(self, data):
        # we've got a type column, so there's no dictionaries or separate dataframes. We just need
        # to make sure things are arranged right, i.e. nodes of each type are contiguous, and
        # 'range(...)' objects describing each one.
        ids, columns, features = self._convert_single(None, data)
        assert features is None

        # the column we see in `known` is after being selected/renamed
        type_column_name = self.selected_columns[self.type_column]

        # the shared data doesn't use the type column; that info is encoded in `type_ranges` below
        type_column = columns.pop(type_column_name)

        sorting = np.argsort(type_column)

        # arrange everything to be sorted by type
        ids = ids[sorting]
        type_column = type_column[sorting]
        columns = {name: array[sorting] for name, array in columns.items()}

        # deduce the type ranges based on the first index of each of the known values
        types, first_occurance = np.unique(type_column, return_index=True)

        type_starts = [
            (type_name, start) for type_name, start in zip(types, first_occurance)
        ]

        # per the assert above, the features are None for every type
        features = {type_name: None for type_name in types}

        return ids, columns, type_starts, features

    def convert(self, elements):
        if self.type_column is not None:
            return self._convert_with_type_column(elements)

        if isinstance(elements, pd.DataFrame):
            elements = {self.default_type: elements}

        if not isinstance(elements, dict):
            raise TypeError(
                f"{self.name()}: expected dict, found {type(elements).__name__}"
            )

        singles = {
            type_name: self._convert_single(type_name, data)
            for type_name, data in elements.items()
        }

        ids, columns, type_starts = self._ids_columns_and_starts_from_singles(singles)
        features = {
            type_name: features for type_name, (_, _, features) in singles.items()
        }
        return (ids, columns, type_starts, features)


def convert_nodes(data, *, name, default_type, dtype) -> NodeData:
    converter = ColumnarConverter(
        name,
        default_type,
        type_column=None,
        column_defaults={},
        selected_columns={},
        allow_features=True,
        transform_columns={},
        dtype=dtype,
    )
    ids, columns, type_starts, node_features = converter.convert(data)
    assert len(columns) == 0
    return NodeData(ids, type_starts, node_features)


DEFAULT_WEIGHT = np.float32(1)


def convert_edges(
    data,
    *,
    name,
    default_type,
    source_column,
    target_column,
    weight_column,
    type_column,
    nodes,
):
    def _node_ids_to_iloc(node_ids):
        try:
            return nodes.ids.to_iloc(node_ids, strict=True)
        except KeyError as e:
            missing_values = e.args[0]
            if not is_real_iterable(missing_values):
                missing_values = [missing_values]
            missing_values = pd.unique(missing_values)

            raise ValueError(
                f"edges: expected all source and target node IDs to be contained in `nodes`, "
                f"found some missing: {comma_sep(missing_values)}"
            )

    selected = {
        source_column: SOURCE,
        target_column: TARGET,
        weight_column: WEIGHT,
    }

    if type_column is not None:
        selected[type_column] = TYPE_ATTR_NAME

    converter = ColumnarConverter(
        name,
        default_type,
        type_column=type_column,
        column_defaults={weight_column: DEFAULT_WEIGHT},
        selected_columns=selected,
        transform_columns={
            source_column: _node_ids_to_iloc,
            target_column: _node_ids_to_iloc,
        },
        allow_features=False,
    )
    ids, columns, type_starts, edge_features = converter.convert(data)

    # validation:
    assert all(features is None for features in edge_features.values())

    weight_col = columns[WEIGHT]
    if not pd.api.types.is_numeric_dtype(weight_col):
        raise TypeError(
            f"{converter.name()}: expected weight column {weight_column!r} to be numeric, found dtype '{weight_col.dtype}'"
        )

<<<<<<< HEAD
    return EdgeData(edges, type_starts, nodes)
=======
    return EdgeData(ids, columns[SOURCE], columns[TARGET], weight_col, type_starts)
>>>>>>> e2086659


SingleTypeNodeIdsAndFeatures = namedtuple(
    "SingleTypeNodeIdsAndFeatures", ["ids", "features"]
)


def _empty_node_info() -> SingleTypeNodeIdsAndFeatures:
    return SingleTypeNodeIdsAndFeatures([], [])


def _features_from_attributes(node_type, ids, values, dtype):
    # the size is the first element that has a length, or None if there's only None elements.
    size = next((len(x) for x in values if x is not None), None)

    num_nodes = len(ids)

    if size is None:
        # no features = zero-dimensional features, and skip the loop below
        return np.empty((num_nodes, 0), dtype)

    default_value = np.zeros(size, dtype)

    missing = []

    def compute_value(node_id, x):
        if x is None:
            missing.append(node_id)
            return default_value
        elif len(x) != size:
            raise ValueError(
                f"inferred all nodes of type {node_type!r} to have feature dimension {size}, found dimension {len(x)}"
            )

        return x

    matrix = np.array(
        [compute_value(node_id, x) for node_id, x in zip(ids, values)], dtype
    )
    assert matrix.shape == (num_nodes, size)

    if missing:
        # user code is 5 frames above the warnings.warn call
        stacklevel = 5
        warnings.warn(
            f"found the following nodes (of type {node_type!r}) without features, using {size}-dimensional zero vector: {comma_sep(missing)}",
            stacklevel=stacklevel,
        )

    return matrix


def _features_from_node_data(nodes, node_type_default, data, dtype):
    if isinstance(data, dict):

        def single(node_type):
            node_info = nodes[node_type]
            try:
                this_data = data[node_type]
            except KeyError:
                # no data specified for this type, so len(feature vector) = 0 for each node (this
                # uses a range index for columns, to match the behaviour of the other feature
                # converters here, that build DataFrames from NumPy arrays even when there's no
                # data, i.e. array.shape = (num nodes, 0))
                this_data = pd.DataFrame(columns=range(0), index=node_info.ids)

            if isinstance(this_data, pd.DataFrame):
                df = this_data.astype(dtype, copy=False)
            elif isinstance(this_data, (Iterable, list)):
                # this functionality is a bit peculiar (Pandas is generally nicer), and is
                # undocumented. Consider deprecating and removing it.
                ids, values = zip(*this_data)
                df = pd.DataFrame(values, index=ids, dtype=dtype)
            else:
                raise TypeError(
                    f"node_features[{node_type!r}]: expected DataFrame or iterable, found {type(this_data).__name__}"
                )

            graph_ids = set(node_info.ids)
            data_ids = set(df.index)
            if graph_ids != data_ids:
                parts = []
                missing = graph_ids - data_ids
                if missing:
                    parts.append(f"missing from data ({comma_sep(list(missing))})")
                extra = data_ids - graph_ids
                if extra:
                    parts.append(f"extra in data ({comma_sep(list(extra))})")
                message = " and ".join(parts)
                raise ValueError(
                    f"node_features[{node_type!r}]: expected feature node IDs to exactly match nodes in graph; found: {message}"
                )

            return df

        return {node_type: single(node_type) for node_type in nodes.keys()}
    elif isinstance(data, pd.DataFrame):
        if len(nodes) > 1:
            raise TypeError(
                "When there is more than one node type, pass node features as a dictionary."
            )

        node_type = next(iter(nodes), node_type_default)
        return _features_from_node_data(
            nodes, node_type_default, {node_type: data}, dtype
        )
    elif isinstance(data, (Iterable, list)):
        id_to_data = dict(data)
        return {
            node_type: pd.DataFrame(
                (id_to_data[x] for x in node_info.ids), index=node_info.ids, dtype=dtype
            )
            for node_type, node_info in nodes.items()
        }


def _fill_or_assign(df, column, default):
    if column in df.columns:
        df.fillna({column: default}, inplace=True)
    else:
        df[column] = default


def from_networkx(
    graph,
    *,
    node_type_attr,
    edge_type_attr,
    node_type_default,
    edge_type_default,
    edge_weight_attr,
    node_features,
    dtype,
):
    import networkx as nx

    nodes = defaultdict(_empty_node_info)

    features_in_node = isinstance(node_features, str)

    for node_id, node_data in graph.nodes(data=True):
        node_type = node_data.get(node_type_attr, node_type_default)
        node_info = nodes[node_type]
        node_info.ids.append(node_id)
        if features_in_node:
            node_info.features.append(node_data.get(node_features, None))

    if features_in_node or node_features is None:
        node_frames = {
            node_type: pd.DataFrame(
                _features_from_attributes(
                    node_type, node_info.ids, node_info.features, dtype
                ),
                index=node_info.ids,
            )
            for node_type, node_info in nodes.items()
        }
    else:
        node_frames = _features_from_node_data(
            nodes, node_type_default, node_features, dtype
        )

    edges = nx.to_pandas_edgelist(graph, source=SOURCE, target=TARGET)
    _fill_or_assign(edges, edge_type_attr, edge_type_default)
    _fill_or_assign(edges, edge_weight_attr, DEFAULT_WEIGHT)
    edges_limited_columns = edges[[SOURCE, TARGET, edge_type_attr, edge_weight_attr]]
    edge_frames = {
        edge_type: data.drop(columns=edge_type_attr)
        for edge_type, data in edges_limited_columns.groupby(edge_type_attr)
    }

    return node_frames, edge_frames<|MERGE_RESOLUTION|>--- conflicted
+++ resolved
@@ -305,11 +305,9 @@
             f"{converter.name()}: expected weight column {weight_column!r} to be numeric, found dtype '{weight_col.dtype}'"
         )
 
-<<<<<<< HEAD
-    return EdgeData(edges, type_starts, nodes)
-=======
-    return EdgeData(ids, columns[SOURCE], columns[TARGET], weight_col, type_starts)
->>>>>>> e2086659
+    return EdgeData(
+        ids, columns[SOURCE], columns[TARGET], weight_col, type_starts, nodes
+    )
 
 
 SingleTypeNodeIdsAndFeatures = namedtuple(

--- conflicted
+++ resolved
@@ -36,11 +36,8 @@
 import itertools as it
 import networkx as nx
 import scipy.sparse as sps
-<<<<<<< HEAD
-import tensorflow.keras.backend as K
-=======
 from tensorflow.keras import backend as K
->>>>>>> a6230810
+
 from functools import reduce
 from tensorflow.keras.utils import Sequence
 
@@ -132,7 +129,6 @@
         # Shuffle IDs to start
         self.on_epoch_end()
 
-<<<<<<< HEAD
         if isinstance(self.generator, GraphSAGENodeGenerator) or isinstance(
             self.generator, HinSAGENodeGenerator
         ):
@@ -155,15 +151,9 @@
             self._sampling_schema = generator.schema.sampling_layout(
                 self.head_node_types, generator.num_samples
             )
-=======
-        # Save head node type and generate sampling schema
-        self.head_node_types = [head_node_type]
-        ### Experimental; for directed sampling
-        num_samples = getattr(generator, "num_samples", [])
-        self._sampling_schema = generator.schema.sampling_layout(
-            self.head_node_types, num_samples
-        )
->>>>>>> a6230810
+	if isinstance(self.generator, GraphSAGENodeGenerator):
+        	### Experimental; for directed sampling
+        	num_samples = getattr(generator, "num_samples", [])
 
     def __len__(self):
         """Denotes the number of batches per epoch"""

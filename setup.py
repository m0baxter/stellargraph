--- conflicted
+++ resolved
@@ -23,11 +23,7 @@
 REQUIRES = [
     "keras>=2.2.0",
     "tensorflow>=1.8",
-<<<<<<< HEAD
-    "numpy>=1.14, <1.15",
-=======
     "numpy>=1.14",
->>>>>>> c54fa239
     "networkx>=2.2",
     "scikit_learn>=0.18",
     "matplotlib>=2.2",

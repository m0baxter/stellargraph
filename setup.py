# -*- coding: utf-8 -*-
#
# Copyright 2018 Data61, CSIRO
#
# Licensed under the Apache License, Version 2.0 (the "License");
# you may not use this file except in compliance with the License.
# You may obtain a copy of the License at
#
#   http://www.apache.org/licenses/LICENSE-2.0
#
# Unless required by applicable law or agreed to in writing, software
# distributed under the License is distributed on an "AS IS" BASIS,
# WITHOUT WARRANTIES OR CONDITIONS OF ANY KIND, either express or implied.
# See the License for the specific language governing permissions and
# limitations under the License.

import setuptools

DESCRIPTION = "Python library for machine learning on graphs"
URL = "https://github.com/stellargraph/stellargraph"

# Required packages
REQUIRES = [
<<<<<<< HEAD
    "keras>=2.2.3,<2.2.5",
=======
>>>>>>> 3d216bc7
    "tensorflow>=1.12,<1.15",
    "numpy>=1.14",
    "scipy>=1.1.0",
    "networkx>=2.2,<2.4", # FIXME (#503): NetworkX 2.4 removed some attributes
    "scikit_learn>=0.20",
    "matplotlib>=2.2",
    "gensim>=3.4.0",
    "pandas>=0.24",
]

# The demos requirements are as follows:
# * demos/community_detection: mplleaflet, python-igraph
#  *** For now these are not installed as compiled python-igraph is not available for all platforms
#
# * demos/ensembles/ensemble-node-classification-example.ipynb: seaborn
#
# * demos/link-prediction/hinsage/utils.py: numba
#
# Other demos do not have specific requirements
EXTRAS_REQURES = {
    "demos": ["numba", "jupyter", "seaborn"],
    "test": ["pytest", "pytest-benchmark"],
}

# Long description
with open("README.md", "r") as fh:
    LONG_DESCRIPTION = fh.read()

# Get global version
# see: https://packaging.python.org/guides/single-sourcing-package-version/
version = {}
with open("stellargraph/version.py", "r") as fh:
    exec(fh.read(), version)
VERSION = version["__version__"]

setuptools.setup(
    name="stellargraph",
    version=VERSION,
    description=DESCRIPTION,
    author="Data61, CSIRO",
    author_email="stellar.admin@csiro.au",
    url=URL,
    license="Apache 2.0",
    long_description=LONG_DESCRIPTION,
    long_description_content_type="text/markdown",
    include_package_data=True,
    python_requires=">=3.5.0, <3.8.0",
    install_requires=REQUIRES,
    extras_require=EXTRAS_REQURES,
    packages=setuptools.find_packages(exclude=("tests",)),
    classifiers=[
        "Programming Language :: Python :: 3",
        "Operating System :: OS Independent",
        "Development Status :: 3 - Alpha",
        "Intended Audience :: Science/Research",
        "License :: OSI Approved :: Apache Software License",
        "Topic :: Scientific/Engineering :: Artificial Intelligence",
    ],
)<|MERGE_RESOLUTION|>--- conflicted
+++ resolved
@@ -21,10 +21,6 @@
 
 # Required packages
 REQUIRES = [
-<<<<<<< HEAD
-    "keras>=2.2.3,<2.2.5",
-=======
->>>>>>> 3d216bc7
     "tensorflow>=1.12,<1.15",
     "numpy>=1.14",
     "scipy>=1.1.0",
